--- conflicted
+++ resolved
@@ -368,11 +368,7 @@
         success = True
 
     except Exception as e:
-<<<<<<< HEAD
-        print(f"❌ Error saving EMA signals : {e}")
-=======
         print(f"❌ Error saving EMA signals: {e} ")
->>>>>>> 98226063
         success = False
         raise
 
